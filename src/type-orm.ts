<<<<<<< HEAD
//   _________     _______  ______ ____  _____  __  __            _____ _____
//  |__   __\ \   / /  __ \|  ____/ __ \|  __ \|  \/  |     /\   |  __ \_   _|
//     | |   \ \_/ /| |__) | |__ | |  | | |__) | \  / |    /  \  | |__) || |
//     | |    \   / |  ___/|  __|| |  | |  _  /| |\/| |   / /\ \ |  ___/ | |
//     | |     | |  | |    | |___| |__| | | \ \| |  | |  / ____ \| |    _| |_
//     |_|     |_|  |_|    |______\____/|_|  \_\_|  |_| /_/    \_\_|   |_____|

=======
>>>>>>> a637d32b
import { QueryResult, TransactionContext, Open } from './types';

/**
 * DO NOT USE THIS! THIS IS MEANT FOR TYPEORM
 * If you are looking for a convenience wrapper use `connect`
 */
export const setupTypeORMDriver = (open: Open) => ({
  openDatabase: (
    options: {
      name: string;
      location?: string;
    },
    ok: (db: any) => void,
    fail: (msg: string) => void
  ): any => {
    try {
      const _con = open(options.name, { location: options.location });

      const connection = {
        executeSql: async (
          sql: string,
          params: any[] | undefined,
          ok: (res: QueryResult) => void,
          fail: (msg: string) => void
        ) => {
          try {
            let response = await _con.execute(sql, params);
            ok(response);
          } catch (e) {
            fail(e);
          }
        },
        transaction: (
          fn: (tx: TransactionContext) => Promise<void>
        ): Promise<void> => {
          return _con.writeTransaction(fn);
        },
        close: (ok: any, fail: any) => {
          try {
            _con.close();
            ok();
          } catch (e) {
            fail(e);
          }
        },
        attach: (
          dbNameToAttach: string,
          alias: string,
          location: string | undefined,
          callback: () => void
        ) => {
          _con.attach(dbNameToAttach, alias, location);
          callback();
        },
        detach: (alias, callback: () => void) => {
          _con.detach(alias);
          callback();
        },
      };

      ok(connection);

      return connection;
    } catch (e) {
      fail(e);
    }
  },
});<|MERGE_RESOLUTION|>--- conflicted
+++ resolved
@@ -1,13 +1,3 @@
-<<<<<<< HEAD
-//   _________     _______  ______ ____  _____  __  __            _____ _____
-//  |__   __\ \   / /  __ \|  ____/ __ \|  __ \|  \/  |     /\   |  __ \_   _|
-//     | |   \ \_/ /| |__) | |__ | |  | | |__) | \  / |    /  \  | |__) || |
-//     | |    \   / |  ___/|  __|| |  | |  _  /| |\/| |   / /\ \ |  ___/ | |
-//     | |     | |  | |    | |___| |__| | | \ \| |  | |  / ____ \| |    _| |_
-//     |_|     |_|  |_|    |______\____/|_|  \_\_|  |_| /_/    \_\_|   |_____|
-
-=======
->>>>>>> a637d32b
 import { QueryResult, TransactionContext, Open } from './types';
 
 /**
@@ -40,9 +30,7 @@
             fail(e);
           }
         },
-        transaction: (
-          fn: (tx: TransactionContext) => Promise<void>
-        ): Promise<void> => {
+        transaction: (fn: (tx: TransactionContext) => Promise<void>): Promise<void> => {
           return _con.writeTransaction(fn);
         },
         close: (ok: any, fail: any) => {
@@ -53,19 +41,14 @@
             fail(e);
           }
         },
-        attach: (
-          dbNameToAttach: string,
-          alias: string,
-          location: string | undefined,
-          callback: () => void
-        ) => {
+        attach: (dbNameToAttach: string, alias: string, location: string | undefined, callback: () => void) => {
           _con.attach(dbNameToAttach, alias, location);
           callback();
         },
         detach: (alias, callback: () => void) => {
           _con.detach(alias);
           callback();
-        },
+        }
       };
 
       ok(connection);
@@ -74,5 +57,5 @@
     } catch (e) {
       fail(e);
     }
-  },
+  }
 });