{
  "name": "@journeyapps/react-native-quick-sqlite",
  "publishConfig": {
    "registry": "https://registry.npmjs.org/",
    "access": "public"
  },
  "version": "1.1.5",
  "description": "Fast SQLite for react-native",
  "main": "lib/commonjs/index",
  "module": "lib/module/index",
  "types": "lib/typescript/src/index.d.ts",
  "react-native": "src/index",
  "source": "src/index",
  "files": [
    "src",
    "lib",
    "android",
    "ios",
    "cpp",
    "meta.json",
    "react-native-quick-sqlite.podspec",
    "!android/build",
    "!android/.cxx",
    "!ios/build",
    "!**/__tests__",
    "!**/__fixtures__",
    "!**/__mocks__"
  ],
  "scripts": {
    "build": "bob build",
    "clean": "rm -rf lib tsconfig.tsbuildinfo",
    "format": "prettier --write .",
    "typescript": "tsc --noEmit",
    "prepare": "bob build",
    "example": "yarn --cwd example",
    "release": "yarn changeset publish"
  },
  "keywords": [
    "react-native",
    "ios",
    "android"
  ],
  "repository": "https://github.com/margelo/react-native-quick-sqlite",
  "author": "JOURNEYAPPS",
  "license": "MIT",
  "bugs": {
    "url": "https://github.com/margelo/react-native-quick-sqlite/issues"
  },
  "homepage": "https://github.com/margelo/react-native-quick-sqlite#readme",
  "devDependencies": {
    "@changesets/cli": "^2.26.2",
<<<<<<< HEAD
=======
    "@types/lodash": "^4.14.200",
    "@types/uuid": "^9.0.1",
    "prettier": "^3.2.4",
>>>>>>> a637d32b
    "react": "18.2.0",
    "react-native": "0.71.0",
    "react-native-builder-bob": "^0.18.2",
    "typescript": "^4.8.4"
  },
  "peerDependencies": {
    "react": "*",
    "react-native": "*"
  },
  "react-native-builder-bob": {
    "source": "src",
    "output": "lib",
    "targets": [
      "commonjs",
      "module",
      [
        "typescript",
        {
          "project": "tsconfig.json"
        }
      ]
    ]
  },
  "dependencies": {}
}<|MERGE_RESOLUTION|>--- conflicted
+++ resolved
@@ -49,12 +49,7 @@
   "homepage": "https://github.com/margelo/react-native-quick-sqlite#readme",
   "devDependencies": {
     "@changesets/cli": "^2.26.2",
-<<<<<<< HEAD
-=======
-    "@types/lodash": "^4.14.200",
-    "@types/uuid": "^9.0.1",
     "prettier": "^3.2.4",
->>>>>>> a637d32b
     "react": "18.2.0",
     "react-native": "0.71.0",
     "react-native-builder-bob": "^0.18.2",
